--- conflicted
+++ resolved
@@ -35,13 +35,8 @@
         m.submodules.bridge = self._bridge
 
         m.d.comb += self._enable.r_data.eq(
-<<<<<<< HEAD
-            Cat(self.core_busy, Const(0, 28), self.core_enable,
-                self.cache_enable, self.raster_enable))
-=======
             Cat(self.core_enable, self.cache_enable, self.raster_enable,
                 Const(0, 28), self.core_busy))
->>>>>>> 7c5c740f
         with m.If(self._enable.w_stb):
             m.d.sync += Cat(self.core_enable, self.cache_enable,
                             self.raster_enable).eq(self._enable.w_data)
